import numpy as np
import json
import asyncio
import uuid
import time
import traceback
from typing import List, Dict, Optional, Tuple
from exo.inference.buffered_output import BufferedOutput
from exo.networking import Discovery, PeerHandle, Server
from exo.inference.inference_engine import Shard
from exo.topology.topology import Topology
from exo.topology.device_capabilities import device_capabilities, UNKNOWN_DEVICE_CAPABILITIES
from exo.topology.partitioning_strategy import PartitioningStrategy, map_partitions_to_shards
from exo.inference.generation_options import GenerationOptions
from exo import DEBUG
from exo.helpers import AsyncCallbackSystem
from exo.viz.topology_viz import TopologyViz
from exo.download.download_progress import RepoProgressEvent
from exo.inference.inference_engine import get_inference_engine, InferenceEngine
from exo.download.shard_download import ShardDownloader


class Node:
  def __init__(
    self,
    _id: str,
    server: Server,
    inference_engine: InferenceEngine,
    discovery: Discovery,
    shard_downloader: ShardDownloader,
    partitioning_strategy: PartitioningStrategy = None,
    max_generate_tokens: int = 1024,
    default_sample_temperature: float = 0.0,
    topology_viz: Optional[TopologyViz] = None,
  ):
    self.id = _id
    self.inference_engine = inference_engine
    self.server = server
    self.discovery = discovery
    self.shard_downloader = shard_downloader
    self.partitioning_strategy = partitioning_strategy
    self.peers: List[PeerHandle] = {}
    self.topology: Topology = Topology()
    self.device_capabilities = UNKNOWN_DEVICE_CAPABILITIES
    self.buffered_token_output: Dict[str, BufferedOutput] = {}
    self.buffered_logits: Dict[str, List[np.ndarray]] = {}
    self.buffered_inputs: Dict[str, List[np.ndarray]] = {}
    self.buffered_partials: Dict[str, List[np.ndarray]] = {}
    self.checkpoints: Dict[str, Dict[str, int]] = {}

    self.max_generate_tokens = max_generate_tokens
    self.topology_viz = topology_viz
    self.default_sample_temperature = default_sample_temperature
    self._on_token = AsyncCallbackSystem[str, Tuple[str, List[int], bool, Optional[str]]]()
    self._on_opaque_status = AsyncCallbackSystem[str, Tuple[str, str]]()
    self._on_opaque_status.register("node_status").on_next(self.on_node_status)
    self.node_download_progress: Dict[str, RepoProgressEvent] = {}
    self.topology_inference_engines_pool: List[List[str]] = []
    self.outstanding_requests = {}

  async def start(self, wait_for_peers: int = 0) -> None:
    self.device_capabilities = await device_capabilities()
    await self.server.start()
    await self.discovery.start()
    await self.update_peers(wait_for_peers)
    await self.collect_topology(set())
    if DEBUG >= 2: print(f"Collected topology: {self.topology}")
    asyncio.create_task(self.periodic_topology_collection(2.0))

  async def stop(self) -> None:
    await self.discovery.stop()
    await self.server.stop()

  def on_node_status(self, request_id, opaque_status):
    try:
      status_data = json.loads(opaque_status)
      status_type = status_data.get("type", "")
      if status_type == "supported_inference_engines":
        node_id = status_data.get("node_id")
        engines = status_data.get("engines", [])
        self.topology_inference_engines_pool.append(engines)
      elif status_type == "node_status":
        if status_data.get("status", "").startswith("start_"):
          self.current_topology.active_node_id = status_data.get("node_id")
        elif status_data.get("status", "").startswith("end_"):
          if status_data.get("node_id") == self.current_topology.active_node_id:
            self.current_topology.active_node_id = None

      download_progress = None
      if status_type == "download_progress":
        if DEBUG >= 8: print(f"Download progress from {status_data.get('node_id')}: {status_data.get('progress')}")
        download_progress = RepoProgressEvent.from_dict(status_data.get('progress'))
        self.node_download_progress[status_data.get('node_id')] = download_progress

      if self.topology_viz:
        self.topology_viz.update_visualization(self.topology, self.partitioning_strategy.partition(self.topology), self.id, self.node_download_progress)
    except Exception as e:
      if DEBUG >= 1: print(f"Error on_node_status: {e}")
      if DEBUG >= 1: traceback.print_exc()

  def get_supported_inference_engines(self):
    supported_engine_names = []
    if self.inference_engine.__class__.__name__ == 'MLXDynamicShardInferenceEngine':
      supported_engine_names.append('mlx')
      supported_engine_names.append('tinygrad')
    else:
      supported_engine_names.append('tinygrad')
    return supported_engine_names

  async def broadcast_supported_engines(self, supported_engines_names: List[str]):
    status_message = json.dumps({"type": "supported_inference_engines", "node_id": self.id, "engines": supported_engines_names})
    await self.broadcast_opaque_status("", status_message)

  def get_topology_inference_engines(self) -> List[List[str]]:
    return self.topology_inference_engines_pool

  async def process_inference_result(
    self,
    shard,
    result: np.ndarray,
    request_id: Optional[str] = None,
    inference_state: Optional[dict] = None,
    generation_options: Optional[GenerationOptions] = None,
  ):
    await self.inference_engine.ensure_shard(shard)

    if shard.model_id == 'stable-diffusion-2-1-base':
      # Stable Diffusion specific processing. This will mutate inference_state.
      forward, intermediate_result, is_finished = await self.handle_stable_diffusion_inference(
        result, inference_state
      )

      # We don't do finish reason determination here for stable diffusion
      finish_reason = None
    else:
      # LLM specific processing
      forward, intermediate_result, is_finished, finish_reason = await self.handle_llm_inference(
        shard, result, request_id, generation_options
      )

    # Yield the intermediate result before continuing further generation (for LLMs this will be the next token in the
    # output).
    if shard.is_last_layer():
      if intermediate_result is None:
        raise ValueError("Intermediate result is None")

      self.trigger_on_token_callbacks(request_id, intermediate_result, is_finished, finish_reason)
      asyncio.create_task(self.broadcast_result(request_id, intermediate_result, is_finished, finish_reason))

    # Common completion handling
    if is_finished:
      self.buffered_token_output.pop(request_id, None)
      self.outstanding_requests.pop(request_id, None)
    else:
      self.outstanding_requests[request_id] = "waiting"
      asyncio.create_task(self.forward_tensor(
        shard, forward, request_id, self.get_partition_index(offset=1),
        inference_state, generation_options
      ))

    if shard.model_id == 'stable-diffusion-2-1-base':
      return intermediate_result
    else:
      return None

  async def handle_llm_inference(self, shard: Shard, result, request_id: str, generation_options: GenerationOptions):
    """Handle LLM-specific inference results processing"""
    if not shard.is_last_layer():
      return result, None, False, None

    if request_id not in self.buffered_token_output:
      max_tokens = self.max_generate_tokens
      if generation_options.max_completion_tokens is not None:
        max_tokens = min(max_tokens, generation_options.max_completion_tokens)

      tokenizer = self.inference_engine.tokenizer
      self.buffered_token_output[request_id] = BufferedOutput(
        eos_token_id=tokenizer.eos_token_id,
        max_tokens=max_tokens,
        stop_sequences=generation_options.stop or [],
        tokenizer=tokenizer,
        grammar_definition=generation_options.grammar_definition,
      )

    buffered_output = self.buffered_token_output[request_id]
<<<<<<< HEAD

    token = await self.inference_engine.sample(
      result,
      temp=self.default_sample_temperature,
      mask=buffered_output.get_token_mask()
    )

    buffered_output.append(token.item())

    if DEBUG >= 2:
      print(f"[{request_id}] LLM result size: {result.size}, finished: {buffered_output.is_finished}, tokens: {buffered_output.token_count()}, finish_reason: {buffered_output.finish_reason}")

    return token.reshape(1, -1), buffered_output.next_tokens(), buffered_output.is_finished, buffered_output.finish_reason

  async def handle_stable_diffusion_inference(self, result, inference_state):
    """Handle Stable Diffusion-specific inference results processing"""
    is_finished = inference_state.get("is_finished", False)

    if inference_state['is_step_finished']:
      inference_state['step'] += 1

    if inference_state['step'] == inference_state['total_steps']:
      is_finished = True

=======

    token = await self.inference_engine.sample(
      result,
      temp=self.default_sample_temperature,
      mask=buffered_output.get_token_mask()
    )

    buffered_output.append(token.item())

    if DEBUG >= 2:
      print(f"[{request_id}] LLM result size: {result.size}, finished: {buffered_output.is_finished}, tokens: {buffered_output.token_count()}, finish_reason: {buffered_output.finish_reason}")

    return token.reshape(1, -1), buffered_output.next_tokens(), buffered_output.is_finished, buffered_output.finish_reason

  async def handle_stable_diffusion_inference(self, result, inference_state):
    """Handle Stable Diffusion-specific inference results processing"""
    is_finished = inference_state.get("is_finished", False)

    if inference_state['is_step_finished']:
      inference_state['step'] += 1

    if inference_state['step'] == inference_state['total_steps']:
      is_finished = True

>>>>>>> 79df48b9
    return result, result, is_finished

  async def process_prompt(
    self,
    base_shard: Shard,
    prompt: str,
    request_id: Optional[str] = None,
    inference_state: Optional[dict] = {},
    generation_options: Optional[GenerationOptions] = None,
  ) -> Optional[np.ndarray]:
    shard = self.get_current_shard(base_shard)
    start_time = time.perf_counter_ns()
    asyncio.create_task(
      self.broadcast_opaque_status(
        request_id,
        json.dumps({
          "type": "node_status",
          "node_id": self.id,
          "status": "start_process_prompt",
          "base_shard": base_shard.to_dict(),
          "shard": shard.to_dict(),
          "prompt": prompt,
          "request_id": request_id,
        }),
      )
    )
    start_time = time.perf_counter_ns()
    resp = await self._process_prompt(base_shard, prompt, request_id, inference_state, generation_options)
    end_time = time.perf_counter_ns()
    elapsed_time_ns = end_time - start_time
    asyncio.create_task(
      self.broadcast_opaque_status(
        request_id,
        json.dumps({
          "type": "node_status",
          "node_id": self.id,
          "status": "end_process_prompt",
          "base_shard": base_shard.to_dict(),
          "shard": shard.to_dict(),
          "prompt": prompt,
          "request_id": request_id,
          "elapsed_time_ns": elapsed_time_ns,
        }),
      )
    )
    if DEBUG >= 2: print(f"[{request_id}] process prompt: {base_shard=} {shard=} {prompt=} {elapsed_time_ns=}")

  async def _process_prompt(self, base_shard: Shard, prompt: str, request_id: Optional[str] = None,
                            inference_state: Optional[dict] = None,
                            generation_options: Optional[GenerationOptions] = None) -> Optional[np.ndarray]:
    if request_id is None:
      request_id = str(uuid.uuid4())
    shard = self.get_current_shard(base_shard)
    if DEBUG >= 2: print(f"[{request_id}] process prompt: {base_shard=} {shard=} {prompt=}")

    if not shard.is_first_layer():
      if DEBUG >= 2: print(f"[{request_id}] forwarding to next shard: {base_shard=} {shard=} {prompt=}")
      self.outstanding_requests[request_id] = "waiting"
      resp = await self.forward_prompt(shard, prompt, request_id, 0, inference_state, generation_options)
      return None
    else:
      self.outstanding_requests[request_id] = "processing"
      result, inference_state = await self.inference_engine.infer_prompt(request_id, shard, prompt, inference_state)
      ret = await self.process_inference_result(shard, result, request_id, inference_state, generation_options)
      return result

  async def enqueue_example(
    self,
    base_shard: Shard,
    example: np.ndarray,
    target: np.ndarray,
    length: np.ndarray,
    request_id: Optional[str] = None,
    train: bool = False,
  ):
    shard = self.get_current_shard(base_shard)
    if shard.is_first_layer():
      loss = await self.process_example(shard, example, target, length, train, request_id)
      return loss
    else:
      if request_id is None:
        request_id = str(uuid.uuid4())
      self.outstanding_requests[request_id] = "waiting"
      loss = await self.forward_example(shard, example, target, length, train, request_id, 0)
    return loss

  async def coordinate_save(
    self,
    base_shard: Shard,
    iteration: int,
    destination: str,
  ):
    shard = self.get_current_shard(base_shard)
    model = shard.model_id
    sid = shard.__hash__()
    path = f"{destination}/{model}/{sid}-{iteration}.safetensors"
    self.outstanding_requests[f"{sid}::{iteration}"] = "Checking"
    if model not in self.checkpoints:
      self.checkpoints[model] = {}
    if sid not in self.checkpoints[model]:
      self.checkpoints[model][sid] = []
    if len(self.checkpoints[model][sid]) < 1 or self.checkpoints[model][sid][-1] < iteration:
      print(f"Saving checkpoint to {path}")
      self.outstanding_requests[f"{sid}::{iteration}"] = "Saving"
      import os
      os.makedirs("/".join(path.split("/")[:-1]), exist_ok=True)
      await self.inference_engine.save_checkpoint(shard, path)
      self.checkpoints[model][sid] = sorted(self.checkpoints[model][sid] + [iteration])
    self.outstanding_requests.pop(f"{sid}::{iteration}")

  async def process_example(
    self,
    base_shard: Shard,
    example: np.ndarray,
    target: np.ndarray,
    length: np.ndarray,
    train: bool = False,
    request_id: Optional[str] = None,
  ):
    shard = self.get_current_shard(base_shard)
    asyncio.create_task(
      self.broadcast_opaque_status(
        request_id,
        json.dumps({
          "type": "node_status",
          "node_id": self.id,
          "status": f"start_{'train' if train else 'eval'}_example",
          "base_shard": base_shard.to_dict(),
          "shard": shard.to_dict(),
          "example_size": example.size,
          "example_shape": example.shape,
          "request_id": request_id,
        }),
      )
    )
    start_time = time.perf_counter_ns()
    resp = await self._process_example(shard, example, target, length, train, request_id)
    end_time = time.perf_counter_ns()
    elapsed_time_ns = end_time - start_time
    asyncio.create_task(
      self.broadcast_opaque_status(
        request_id,
        json.dumps({
          "type": "node_status",
          "node_id": self.id,
          "status": f"end_{'train' if train else 'eval'}_example",
          "base_shard": base_shard.to_dict(),
          "shard": shard.to_dict(),
          "request_id": request_id,
          "elapsed_time_ns": elapsed_time_ns,
        }),
      )
    )
    return resp

  async def _process_example(
    self,
    base_shard: Shard,
    example: np.ndarray,
    target: np.ndarray,
    length: np.ndarray,
    train: bool = False,
    request_id: Optional[str] = None,
  ) -> Optional[np.ndarray]:
    if request_id is None:
      request_id = str(uuid.uuid4())
    shard = self.get_current_shard(base_shard)
    if DEBUG >= 1: print(f"[{request_id}] process_example: {example.shape=}")
    try:
      target = target.astype(int)
      if train:
        if shard.is_last_layer():
          self.outstanding_requests[request_id] = "training"
          loss, grad = await self.inference_engine.train(request_id, shard, example, target, length)
        else:
          self.outstanding_requests[request_id] = "preprocessing"
          step, _ = await self.inference_engine.infer_tensor(request_id, shard, example)
          self.outstanding_requests[request_id] = "waiting"
          loss, backgrad = await self.forward_example(shard, step, target, length, train, request_id, self.get_partition_index(offset = 1))
          self.outstanding_requests[request_id] = "training"
          partial_loss, grad = await self.inference_engine.train(request_id, shard, example, backgrad, length, loss="back_gradient")
        self.outstanding_requests.pop(request_id)
        if shard.is_first_layer():
          return loss
        else:
          return loss, grad
      else:
        if shard.is_last_layer():
          self.outstanding_requests[request_id] = "evaluating"
          loss = await self.inference_engine.evaluate(request_id, shard, example, target, length)
        else:
          self.outstanding_requests[request_id] = "preprocessing"
          step, _ = await self.inference_engine.infer_tensor(request_id, shard, example)
          self.outstanding_requests[request_id] = "waiting"
          loss = await self.forward_example(shard, step, target, length, train, request_id, self.get_partition_index(offset = 1))
        self.outstanding_requests.pop(request_id)
        return loss
    except Exception as e:
      self.outstanding_requests.pop(request_id)
      print(f"Error processing example for shard {shard}: {e}")
      traceback.print_exc()
      return None

  async def process_tensor(
    self,
    base_shard: Shard,
    tensor: np.ndarray,
    request_id: Optional[str] = None,
    inference_state: Optional[dict] = None,
    generation_options: Optional[GenerationOptions] = None,
  ) -> Optional[np.ndarray]:
    shard = self.get_current_shard(base_shard)
    start_time = time.perf_counter_ns()
    resp = await self._process_tensor(shard, tensor, request_id, inference_state, generation_options)
    end_time = time.perf_counter_ns()
    elapsed_time_ns = end_time - start_time
    if DEBUG >= 2: print(f"[{request_id}] process_tensor: {base_shard=} {shard=} {tensor.size=} {tensor.shape=} {elapsed_time_ns=}")

  async def _process_tensor(
    self,
    base_shard: Shard,
    tensor: np.ndarray,
    request_id: Optional[str] = None,
    inference_state: Optional[dict] = None,
    generation_options: Optional[GenerationOptions] = None,
  ) -> Optional[np.ndarray]:
    if request_id is None:
      request_id = str(uuid.uuid4())
    shard = self.get_current_shard(base_shard)

    try:
      self.outstanding_requests[request_id] = "processing"
      result, inference_state = await self.inference_engine.infer_tensor(request_id, shard, tensor, inference_state)
      ret = await self.process_inference_result(shard, result, request_id, inference_state, generation_options)
      return ret
    except Exception as e:
      self.outstanding_requests.pop(request_id)
      print(f"Error processing tensor for shard {shard}: {e}")
      traceback.print_exc()

  async def forward_example(
    self,
    base_shard: Shard,
    step: np.ndarray,
    target: np.ndarray,
    length: np.ndarray,
    train: bool,
    request_id: str,
    target_index: int,
  ) -> None:
    if DEBUG >= 1: print(f"target partition index: {target_index}")
    target_id = self.partitioning_strategy.partition(self.topology)[target_index].node_id
    target_shard = self.get_current_shard(base_shard, target_index)
    if DEBUG >= 2: print(f"computed target from: {base_shard} {target_index}, {self.topology}. target shard: {target_shard}")
    target_peer = next((p for p in self.peers if p.id() == target_id), None)
    if not target_peer:
      raise ValueError(f"peer for {target_index} not found")
    if DEBUG >= 1: print(f"sending example to {target_peer.id()}: {step} => {target} ({length})")
    resp = await target_peer.send_example(target_shard, step, target, length, request_id=request_id, train=train)
    return resp

  async def forward_prompt(
    self,
    base_shard: Shard,
    prompt: str,
    request_id: str,
    target_index: int,
    inference_state: Optional[dict] = None,
    generation_options: Optional[GenerationOptions] = None,
  ) -> None:
    if DEBUG >= 1: print(f"target partition index: {target_index}")
    target_id = self.partitioning_strategy.partition(self.topology)[target_index].node_id
    next_shard = self.get_current_shard(base_shard, target_index)
    if DEBUG >= 2: print(f"Computed target from: {base_shard} {target_index}, {self.topology}. next shard: {next_shard}")
    if target_id == self.id:
      await self.process_prompt(next_shard, prompt, request_id, inference_state, generation_options)
    else:
      target_peer = next((p for p in self.peers if p.id() == target_id), None)
      if not target_peer:
        raise ValueError(f"Peer for {target_index} not found")
      if DEBUG >= 1: print(f"Sending prompt to {target_peer.id()}: {prompt}")
      await target_peer.send_prompt(next_shard, prompt, request_id=request_id, inference_state=inference_state, generation_options=generation_options)

  async def forward_tensor(
    self,
    base_shard: Shard,
    tensor: np.ndarray,
    request_id: str,
    target_index: int,
    inference_state: Optional[dict] = None,
    generation_options: Optional[GenerationOptions] = None,
  ) -> None:
    if DEBUG >= 1: print(f"target partition index: {target_index}")
    target_id = self.partitioning_strategy.partition(self.topology)[target_index].node_id
    next_shard = self.get_current_shard(base_shard, target_index)
    if DEBUG >= 2: print(f"Computed target from: {base_shard} {target_index}, {self.topology}. target shard: {next_shard}")
    if target_id == self.id:
      await self.process_tensor(next_shard, tensor, request_id, inference_state, generation_options)
    else:
      target_peer = next((p for p in self.peers if p.id() == target_id), None)
      if not target_peer:
        raise ValueError(f"Peer for {target_index} not found")
      if DEBUG >= 1: print(f"Sending tensor to {target_peer.id()}: {tensor}")
      await target_peer.send_tensor(next_shard, tensor, request_id=request_id, inference_state=inference_state, generation_options=generation_options)

  def get_partition_index(self, offset: int = 0):
    if not self.partitioning_strategy:
      if DEBUG >= 1: print("No partitioning strategy found. Skipping forward.")
      return None
    partitions = self.partitioning_strategy.partition(self.topology)
    current_partition_index = next((i for i, p in enumerate(partitions) if p.node_id == self.id), None)
    if current_partition_index is None:
      raise ValueError(f"No current partition found for node: {self.id}")
    return (current_partition_index + offset) % len(partitions)

  def get_current_shard(self, base_shard: Shard, index: Optional[int] = None) -> Shard:
    if index is None:
      index = self.get_partition_index()
    partitions = self.partitioning_strategy.partition(self.topology)
    shards = map_partitions_to_shards(partitions, base_shard.n_layers, base_shard.model_id)
    return shards[index]

  async def update_peers(self, wait_for_peers: int = 0) -> bool:
    next_peers = await self.discovery.discover_peers(wait_for_peers)
    current_peer_ids = {peer.id() for peer in self.peers}
    next_peer_ids = {peer.id() for peer in next_peers}
    peers_added = [peer for peer in next_peers if peer.id() not in current_peer_ids]
    peers_removed = [peer for peer in self.peers if peer.id() not in next_peer_ids]
    peers_updated = [peer for peer in next_peers if peer.id() in current_peer_ids and any(p.addr() != peer.addr() for p in self.peers if p.id() == peer.id())]
    peers_unchanged = [peer for peer in next_peers if peer.id() in current_peer_ids and all(p.addr() == peer.addr() for p in self.peers if p.id() == peer.id())]
    peers_to_disconnect = [peer for peer in peers_removed if await peer.is_connected()]
    peers_to_connect = [peer for peer in peers_added + peers_updated + peers_unchanged if not await peer.is_connected()]

    def _pretty(peers: List[PeerHandle]) -> List[str]:
      return [f"{peer.id()}@{peer.addr()}" for peer in peers]

    if DEBUG >= 2:
      print(f"update_peers: added={peers_added} removed={peers_removed} updated={peers_updated} unchanged={peers_unchanged} to_disconnect={peers_to_disconnect} to_connect={peers_to_connect}")

    async def disconnect_with_timeout(peer, timeout=5):
      try:
        await asyncio.wait_for(peer.disconnect(), timeout)
        return True
      except Exception as e:
        print(f"Error disconnecting peer {peer.id()}@{peer.addr()}: {e}")
        traceback.print_exc()
        return False

    async def connect_with_timeout(peer, timeout=5):
      try:
        await asyncio.wait_for(peer.connect(), timeout)
        return True
      except Exception as e:
        print(f"Error connecting peer {peer.id()}@{peer.addr()}: {e}")
        traceback.print_exc()
        return False

    disconnect_results = await asyncio.gather(*(disconnect_with_timeout(peer) for peer in peers_to_disconnect), return_exceptions=True)
    connect_results = await asyncio.gather(*(connect_with_timeout(peer) for peer in peers_to_connect), return_exceptions=True)

    successful_disconnects = [peer for peer, result in zip(peers_to_disconnect, disconnect_results) if result is True]
    failed_disconnects = [peer for peer, result in zip(peers_to_disconnect, disconnect_results) if result is False]
    successful_connects = [peer for peer, result in zip(peers_to_connect, connect_results) if result is True]
    failed_connects = [peer for peer, result in zip(peers_to_connect, connect_results) if result is False]
    if DEBUG >= 1:
      if successful_disconnects: print(f"Successfully disconnected peers: {_pretty(successful_disconnects)}")
      if failed_disconnects: print(f"Failed to disconnect peers: {_pretty(failed_disconnects)}")
      if successful_connects: print(f"Successfully connected peers: {_pretty(successful_connects)}")
      if failed_connects: print(f"Failed to connect peers: {_pretty(failed_connects)}")

    self.peers = next_peers
    return len(peers_added) > 0 or len(peers_removed) > 0 or len(peers_updated) > 0

  async def select_best_inference_engine(self):
    if self.inference_engine.__class__.__name__ == 'DummyInferenceEngine': return
    supported_engines = self.get_supported_inference_engines()
    await self.broadcast_supported_engines(supported_engines)
    if len(self.get_topology_inference_engines()):
      self.inference_engine = get_inference_engine(supported_engines[0], self.shard_downloader)

  async def periodic_topology_collection(self, interval: int):
    while True:
      await asyncio.sleep(interval)
      try:
        did_peers_change = await self.update_peers()
        if DEBUG >= 2: print(f"{did_peers_change=}")
        await self.collect_topology(set())
        if did_peers_change:
          await self.select_best_inference_engine()
      except Exception as e:
        print(f"Error collecting topology: {e}")
        traceback.print_exc()

  async def collect_topology(self, visited: set[str], max_depth: int = 4) -> Topology:
    next_topology = Topology()
    next_topology.update_node(self.id, self.device_capabilities)

    if DEBUG >= 2: print(f"Collecting topology {max_depth=} {visited=}")

    prev_visited = visited.copy()
    visited.add(self.id)
    visited.update(p.id() for p in self.peers)

    for peer in self.peers:
      next_topology.update_node(peer.id(), peer.device_capabilities())
      next_topology.add_edge(self.id, peer.id(), peer.description())

      if peer.id() in prev_visited:
        continue

      if max_depth <= 0:
        if DEBUG >= 2: print("Max depth reached. Skipping...")
        continue

      try:
        other_topology = await asyncio.wait_for(peer.collect_topology(visited, max_depth=max_depth - 1), timeout=5.0)
        if DEBUG >= 2: print(f"Collected topology from: {peer.id()}: {other_topology}")
        next_topology.merge(peer.id(), other_topology)
      except Exception as e:
        print(f"Error collecting topology from {peer.id()}: {e}")
        traceback.print_exc()

    next_topology.active_node_id = self.topology.active_node_id
    self.topology = next_topology
    if self.topology_viz:
      self.topology_viz.update_visualization(self.topology, self.partitioning_strategy.partition(self.topology), self.id)
    return self.topology

  @property
  def on_token(self) -> AsyncCallbackSystem[str, Tuple[str, List[int], bool, Optional[str]]]:
    return self._on_token

  @property
  def on_opaque_status(self) -> AsyncCallbackSystem[str, Tuple[str, str]]:
    return self._on_opaque_status

  def trigger_on_token_callbacks(self, request_id: str, tokens: List[int], is_finished: bool, finish_reason: Optional[str] = None) -> None:
    if DEBUG >= 2: print(f"Triggering all on_token callbacks with {request_id=} {tokens=} {is_finished=} {finish_reason=}")
    self.on_token.trigger_all(request_id, tokens, is_finished, finish_reason)

  async def broadcast_result(self, request_id: str, result: List[int], is_finished: bool, finish_reason: Optional[str] = None) -> None:
    if DEBUG >= 2: print(f"Broadcasting result: {request_id=} {result=} {is_finished=} {finish_reason=}")
    async def send_result_to_peer(peer):
      try:
        await asyncio.wait_for(peer.send_result(request_id, result, is_finished, finish_reason), timeout=15.0)
      except asyncio.TimeoutError:
        print(f"Timeout broadcasting result to {peer.id()}")
      except Exception as e:
        print(f"Error broadcasting result to {peer.id()}: {e}")
        traceback.print_exc()

    await asyncio.gather(*[send_result_to_peer(peer) for peer in self.peers], return_exceptions=True)

  async def broadcast_opaque_status(self, request_id: str, status: str) -> None:
    if DEBUG >= 8: print(f"Broadcasting opaque status: {request_id=} {status=}")

    async def send_status_to_peer(peer):
      try:
        await asyncio.wait_for(peer.send_opaque_status(request_id, status), timeout=15.0)
      except asyncio.TimeoutError:
        print(f"Timeout sending opaque status to {peer.id()}")
      except Exception as e:
        print(f"Error sending opaque status to {peer.id()}: {e}")
        traceback.print_exc()

    await asyncio.gather(*[send_status_to_peer(peer) for peer in self.peers], return_exceptions=True)
    # in the case of opaque status, we also want to receive our own opaque statuses
    self.on_opaque_status.trigger_all(request_id, status)

  @property
  def current_topology(self) -> Topology:
<<<<<<< HEAD
    return self.topology
=======
    return self.topology

  def handle_stable_diffusion(self, inference_state, result):
    if inference_state['is_step_finished']:
      inference_state['step']+=1
    progress = [inference_state['step'],inference_state['total_steps']]
    intermediate_result = result
    if progress[0] == progress[1]:
      intermediate_result = result
    return intermediate_result, inference_state

  def sort_nodes_by_flops(self) -> List[PeerHandle]:
    return sorted(self.peers, key=lambda peer: peer.device_capabilities().flops.fp32, reverse=True)
>>>>>>> 79df48b9
<|MERGE_RESOLUTION|>--- conflicted
+++ resolved
@@ -183,7 +183,6 @@
       )
 
     buffered_output = self.buffered_token_output[request_id]
-<<<<<<< HEAD
 
     token = await self.inference_engine.sample(
       result,
@@ -208,32 +207,6 @@
     if inference_state['step'] == inference_state['total_steps']:
       is_finished = True
 
-=======
-
-    token = await self.inference_engine.sample(
-      result,
-      temp=self.default_sample_temperature,
-      mask=buffered_output.get_token_mask()
-    )
-
-    buffered_output.append(token.item())
-
-    if DEBUG >= 2:
-      print(f"[{request_id}] LLM result size: {result.size}, finished: {buffered_output.is_finished}, tokens: {buffered_output.token_count()}, finish_reason: {buffered_output.finish_reason}")
-
-    return token.reshape(1, -1), buffered_output.next_tokens(), buffered_output.is_finished, buffered_output.finish_reason
-
-  async def handle_stable_diffusion_inference(self, result, inference_state):
-    """Handle Stable Diffusion-specific inference results processing"""
-    is_finished = inference_state.get("is_finished", False)
-
-    if inference_state['is_step_finished']:
-      inference_state['step'] += 1
-
-    if inference_state['step'] == inference_state['total_steps']:
-      is_finished = True
-
->>>>>>> 79df48b9
     return result, result, is_finished
 
   async def process_prompt(
@@ -705,9 +678,6 @@
 
   @property
   def current_topology(self) -> Topology:
-<<<<<<< HEAD
-    return self.topology
-=======
     return self.topology
 
   def handle_stable_diffusion(self, inference_state, result):
@@ -720,5 +690,4 @@
     return intermediate_result, inference_state
 
   def sort_nodes_by_flops(self) -> List[PeerHandle]:
-    return sorted(self.peers, key=lambda peer: peer.device_capabilities().flops.fp32, reverse=True)
->>>>>>> 79df48b9
+    return sorted(self.peers, key=lambda peer: peer.device_capabilities().flops.fp32, reverse=True)