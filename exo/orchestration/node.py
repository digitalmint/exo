--- conflicted
+++ resolved
@@ -678,7 +678,6 @@
 
   @property
   def current_topology(self) -> Topology:
-<<<<<<< HEAD
     return self.topology
 
   def handle_stable_diffusion(self, inference_state, result):
@@ -691,7 +690,4 @@
     return intermediate_result, inference_state
 
   def sort_nodes_by_flops(self) -> List[PeerHandle]:
-    return sorted(self.peers, key=lambda peer: peer.device_capabilities().flops.fp32, reverse=True)
-=======
-    return self.topology
->>>>>>> 5e68f0cd
+    return sorted(self.peers, key=lambda peer: peer.device_capabilities().flops.fp32, reverse=True)