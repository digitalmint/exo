import argparse
import asyncio
import signal
import json
import logging
import platform
import os
import sys
import time
import traceback
import uuid
from exo.networking.manual.manual_discovery import ManualDiscovery
from exo.networking.manual.network_topology_config import NetworkTopology
from exo.orchestration.standard_node import StandardNode
from exo.networking.grpc.grpc_server import GRPCServer
from exo.networking.udp.udp_discovery import UDPDiscovery
from exo.networking.tailscale.tailscale_discovery import TailscaleDiscovery
from exo.networking.grpc.grpc_peer_handle import GRPCPeerHandle
from exo.topology.ring_memory_weighted_partitioning_strategy import RingMemoryWeightedPartitioningStrategy
from exo.api import ChatGPTAPI
from exo.download.shard_download import ShardDownloader, RepoProgressEvent, NoopShardDownloader
from exo.download.hf.hf_shard_download import HFShardDownloader
<<<<<<< HEAD
from exo.helpers import print_yellow_exo, init_exo_env, find_available_port, DEBUG, get_system_info, get_or_create_node_id, get_all_ip_addresses, terminal_link
=======
from exo.helpers import print_yellow_exo, find_available_port, DEBUG, get_system_info, get_or_create_node_id, get_all_ip_addresses, terminal_link, shutdown
>>>>>>> 1fa42f30
from exo.inference.shard import Shard
from exo.inference.inference_engine import get_inference_engine, InferenceEngine
from exo.inference.tokenizers import resolve_tokenizer
from exo.orchestration.node import Node
from exo.models import model_cards, build_local_model_card, build_base_shard, get_repo
from exo.viz.topology_viz import TopologyViz
<<<<<<< HEAD
# OKHand.zy add library
import os 
import sys
import json
from pathlib import Path
=======
from exo.download.hf.hf_helpers import has_hf_home_read_access, has_hf_home_write_access, get_hf_home, move_models_to_hf
>>>>>>> 1fa42f30

# parse args
parser = argparse.ArgumentParser(description="Initialize GRPC Discovery")
parser.add_argument("command", nargs="?", choices=["run"], help="Command to run")
parser.add_argument("model_name", nargs="?", help="Model name to run")
parser.add_argument("--default-model", type=str, default=None, help="Default model")
parser.add_argument("--node-id", type=str, default=None, help="Node ID")
parser.add_argument("--node-host", type=str, default="0.0.0.0", help="Node host")
parser.add_argument("--node-port", type=int, default=None, help="Node port")
parser.add_argument("--models-seed-dir", type=str, default=None, help="Model seed directory")
parser.add_argument("--listen-port", type=int, default=5678, help="Listening port for discovery")
parser.add_argument("--download-quick-check", action="store_true", help="Quick check local path for model shards download")
parser.add_argument("--max-parallel-downloads", type=int, default=4, help="Max parallel downloads for model shards download")
parser.add_argument("--prometheus-client-port", type=int, default=None, help="Prometheus client port")
parser.add_argument("--broadcast-port", type=int, default=5678, help="Broadcast port for discovery")
parser.add_argument("--discovery-module", type=str, choices=["udp", "tailscale", "manual"], default="udp", help="Discovery module to use")
parser.add_argument("--discovery-timeout", type=int, default=30, help="Discovery timeout in seconds")
parser.add_argument("--discovery-config-path", type=str, default=None, help="Path to discovery config json file")
parser.add_argument("--wait-for-peers", type=int, default=0, help="Number of peers to wait to connect to before starting")
parser.add_argument("--chatgpt-api-port", type=int, default=52415, help="ChatGPT API port")
parser.add_argument("--chatgpt-api-response-timeout", type=int, default=90, help="ChatGPT API response timeout in seconds")
parser.add_argument("--max-generate-tokens", type=int, default=10000, help="Max tokens to generate in each request")
parser.add_argument("--inference-engine", type=str, default=None, help="Inference engine to use (mlx, tinygrad, or dummy)")
parser.add_argument("--disable-tui", action=argparse.BooleanOptionalAction, help="Disable TUI")
parser.add_argument("--run-model", type=str, help="Specify a model to run directly")
parser.add_argument("--prompt", type=str, help="Prompt for the model when using --run-model", default="Who are you?")
parser.add_argument("--tailscale-api-key", type=str, default=None, help="Tailscale API key")
parser.add_argument("--tailnet-name", type=str, default=None, help="Tailnet name")
parser.add_argument("--add-local-model", type=str, nargs=2, metavar=('Model_name', 'Inference_engine'), help="Add local model: MODEL_NAME is the name of model, ENGINE_NAME is mlx/tinygrad/dummy")
args = parser.parse_args()
print(f"Selected inference engine: {args.inference_engine}")

print_yellow_exo()

# init folder for Local Model
exo_path, local_model_config = init_exo_env()

# import Local Model
if args.add_local_model:
  model_name = args.add_local_model[0]
  inference_engine = args.add_local_model[1].lower()
  if inference_engine == "mlx" or inference_engine == "mlxdynamicshardinferenceengine":
    inference_engine_name = "MLXDynamicShardInferenceEngine"
  elif inference_engine == "tinygrad" or inference_engine == "tinygradshardinferenceengine":
    inference_engine_name = "TinyGradShardInferenceEngine"
  elif inference_engine == "dummy" or inference_engine == "dummyinferenceengine":
    inference_engine_name = "DummyInferenceEngine"
  else:
    sys.exit(f"Invalid inference engine: {inference_engine}")
  
  config_file_path = Path(exo_path/model_name/'config.json')
  with open(config_file_path, 'r') as file:
      config = json.load(file)
      config_n_layers = config['num_hidden_layers']
  
  new_model = f"{model_name}:{config_n_layers}:{inference_engine_name}:{str(exo_path)}/{model_name}\n"

  with local_model_config.open('r') as file:
      existing_content = file.read()
      file.close()
  if new_model in existing_content:
      sys.exit(f"Model already: {model_name} with inference engine: {inference_engine_name}")
  else:
    with local_model_config.open('a') as file:
      file.write(new_model)
      file.close()
    sys.exit(f"Add local model: {model_name} with inference engine: {inference_engine_name}")

# Build Local Model Card
with local_model_config.open('r') as file:
  all_model = file.read()
  model_config_list = all_model.split('\n')[:-1]
for model_config in model_config_list:
  model_name, config_n_layers, inference_engine, model_path = model_config.split(':')
  build_local_model_card(model_name, model_path, inference_engine, int(config_n_layers))
print(f"Init local model card complete")

system_info = get_system_info()
print(f"Detected system: {system_info}")

inference_engine_name = args.inference_engine or ("mlx" if system_info == "Apple Silicon Mac" else "tinygrad")
print(f"Inference engine name after selection: {inference_engine_name}")

# default use HF Downloader Model
shard_downloader: ShardDownloader = HFShardDownloader(quick_check=args.download_quick_check,
                                                      max_parallel_downloads=args.max_parallel_downloads) if args.inference_engine != "dummy" else NoopShardDownloader()

inference_engine = get_inference_engine(inference_engine_name, shard_downloader)
print(f"Using inference engine: {inference_engine.__class__.__name__} with shard downloader: {shard_downloader.__class__.__name__}")

if args.node_port is None:
  args.node_port = find_available_port(args.node_host) 
  if DEBUG >= 1: print(f"Using available port: {args.node_port}")

args.node_id = args.node_id or get_or_create_node_id()
chatgpt_api_endpoints = [f"http://{ip}:{args.chatgpt_api_port}/v1/chat/completions" for ip in get_all_ip_addresses()]
web_chat_urls = [f"http://{ip}:{args.chatgpt_api_port}" for ip in get_all_ip_addresses()]
if DEBUG >= 0:
  print("Chat interface started:")
  for web_chat_url in web_chat_urls:
    print(f" - {terminal_link(web_chat_url)}")
  print("ChatGPT API endpoint served at:")
  for chatgpt_api_endpoint in chatgpt_api_endpoints:
    print(f" - {terminal_link(chatgpt_api_endpoint)}")

# Default use udp discovery
if args.discovery_module == "udp":
  discovery = UDPDiscovery(
    args.node_id,
    args.node_port,
    args.listen_port,
    args.broadcast_port,
    lambda peer_id, address, device_capabilities: GRPCPeerHandle(peer_id, address, device_capabilities),
    discovery_timeout=args.discovery_timeout
  )
elif args.discovery_module == "tailscale":
  discovery = TailscaleDiscovery(
    args.node_id,
    args.node_port,
    lambda peer_id, address, device_capabilities: GRPCPeerHandle(peer_id, address, device_capabilities),
    discovery_timeout=args.discovery_timeout,
    tailscale_api_key=args.tailscale_api_key,
    tailnet=args.tailnet_name
  )
elif args.discovery_module == "manual":
  if not args.discovery_config_path:
    raise ValueError(f"--discovery-config-path is required when using manual discovery. Please provide a path to a config json file.")
  discovery = ManualDiscovery(args.discovery_config_path, args.node_id, create_peer_handle=lambda peer_id, address, device_capabilities: GRPCPeerHandle(peer_id, address, device_capabilities))

topology_viz = TopologyViz(chatgpt_api_endpoints=chatgpt_api_endpoints, web_chat_urls=web_chat_urls) if not args.disable_tui else None
node = StandardNode(
  args.node_id,
  None,
  inference_engine,
  discovery,
  partitioning_strategy=RingMemoryWeightedPartitioningStrategy(),
  max_generate_tokens=args.max_generate_tokens,
  topology_viz=topology_viz,
  shard_downloader=shard_downloader
)
server = GRPCServer(node, args.node_host, args.node_port)
node.server = server
api = ChatGPTAPI(
  node,
  inference_engine.__class__.__name__,
  response_timeout=args.chatgpt_api_response_timeout,
  on_chat_completion_request=lambda req_id, __, prompt: topology_viz.update_prompt(req_id, prompt) if topology_viz else None,
  default_model=args.default_model
)
node.on_token.register("update_topology_viz").on_next(
  lambda req_id, tokens, __: topology_viz.update_prompt_output(req_id, inference_engine.tokenizer.decode(tokens)) if topology_viz and hasattr(inference_engine, "tokenizer") else None
)

def preemptively_start_download(request_id: str, opaque_status: str):
  try:
    status = json.loads(opaque_status)
    if status.get("type") == "node_status" and status.get("status") == "start_process_prompt":
      current_shard = node.get_current_shard(Shard.from_dict(status.get("shard")))
<<<<<<< HEAD
      
      if "Local" in current_shard.model_id:
        # TODO: open ftp to share download model 
        print("Local model detected, skip download")
        pass
      else:
        if DEBUG >= 2: print(f"Preemptively starting download for {current_shard}")
        asyncio.create_task(shard_downloader.ensure_shard(current_shard))
    
=======
      if DEBUG >= 2: print(f"Preemptively starting download for {current_shard}")
      asyncio.create_task(shard_downloader.ensure_shard(current_shard, inference_engine.__class__.__name__))
>>>>>>> 1fa42f30
  except Exception as e:
    if DEBUG >= 2:
      print(f"Failed to preemptively start download: {e}")
      traceback.print_exc()

node.on_opaque_status.register("start_download").on_next(preemptively_start_download)

if args.prometheus_client_port:
  from exo.stats.metrics import start_metrics_server
  start_metrics_server(node, args.prometheus_client_port)

last_broadcast_time = 0


def throttled_broadcast(shard: Shard, event: RepoProgressEvent):
  global last_broadcast_time
  current_time = time.time()
  if event.status == "complete" or current_time - last_broadcast_time >= 0.1:
    last_broadcast_time = current_time
    asyncio.create_task(node.broadcast_opaque_status("", json.dumps({"type": "download_progress", "node_id": node.id, "progress": event.to_dict()})))


shard_downloader.on_progress.register("broadcast").on_next(throttled_broadcast)

<<<<<<< HEAD

async def shutdown(signal, loop):
  """Gracefully shutdown the server and close the asyncio loop."""
  print(f"Received exit signal {signal.name}...")
  print("Thank you for using exo.")
  print_yellow_exo()
  server_tasks = [t for t in asyncio.all_tasks() if t is not asyncio.current_task()]
  [task.cancel() for task in server_tasks]
  print(f"Cancelling {len(server_tasks)} outstanding tasks")
  await asyncio.gather(*server_tasks, return_exceptions=True)
  await server.stop()
  loop.stop()


async def run_model_cli(node: Node, inference_engine: InferenceEngine, model_name_or_path: str, prompt: str):
  if model_cards.get(model_name_or_path):
    inference_class = inference_engine.__class__.__name__
    shard = build_base_shard(model_name_or_path, inference_class)
    if not shard:
      print(f"Error: exo Unsupported model '{model_name_or_path}' for inference engine {inference_engine.__class__.__name__}")
      return
    tokenizer = await resolve_tokenizer(get_repo(shard.model_id, inference_class))
  elif os.path.isdir(model_name_or_path):
    # local model and shard
    model_path = model_name_or_path.rstrip('/')
    model_config_path = Path(model_path)/'config.json'
    model_name = str(model_path.split('/')[-1])

    if os.path.isfile(model_config_path):
      with open(model_config_path, 'r') as file:
        config = json.load(file)
        config_n_layers = config['num_hidden_layers']
      build_local_model_card(model_name, model_path, inference_engine.__class__.__name__, config_n_layers)
      shard = Shard(model_id=model_path, start_layer=0, end_layer=0, n_layers=config_n_layers)
      tokenizer = await resolve_tokenizer(model_path)
    else:
      print(f"Error: Not Find Local model '{model_name}' for inference engine {inference_engine.__class__.__name__}")
      return
  else:
=======
async def run_model_cli(node: Node, inference_engine: InferenceEngine, model_name: str, prompt: str):
  inference_class = inference_engine.__class__.__name__
  shard = build_base_shard(model_name, inference_class)
  if not shard:
>>>>>>> 1fa42f30
    print(f"Error: Unsupported model '{model_name}' for inference engine {inference_engine.__class__.__name__}")
    return
  
  request_id = str(uuid.uuid4())
  callback_id = f"cli-wait-response-{request_id}"
  callback = node.on_token.register(callback_id)
  if topology_viz:
    topology_viz.update_prompt(request_id, prompt)
  prompt = tokenizer.apply_chat_template([{"role": "user", "content": prompt}], tokenize=False, add_generation_prompt=True)

  try:
    print(f"Processing prompt: {prompt}")
    await node.process_prompt(shard, prompt, request_id=request_id)

    _, tokens, _ = await callback.wait(lambda _request_id, tokens, is_finished: _request_id == request_id and is_finished, timeout=300)

    print("\nGenerated response:")
    print(tokenizer.decode(tokens))
  except Exception as e:
    print(f"Error processing prompt: {str(e)}")
    traceback.print_exc()
  finally:
    node.on_token.deregister(callback_id)


async def main():
  loop = asyncio.get_running_loop()

  # Check HuggingFace directory permissions
  hf_home, has_read, has_write = get_hf_home(), await has_hf_home_read_access(), await has_hf_home_write_access()
  if DEBUG >= 1: print(f"Model storage directory: {hf_home}")
  print(f"{has_read=}, {has_write=}")
  if not has_read or not has_write:
    print(f"""
          WARNING: Limited permissions for model storage directory: {hf_home}.
          This may prevent model downloads from working correctly.
          {"❌ No read access" if not has_read else ""}
          {"❌ No write access" if not has_write else ""}
          """)
    
  if not args.models_seed_dir is None:
    try:
      await move_models_to_hf(args.models_seed_dir)
    except Exception as e:
      print(f"Error moving models to .cache/huggingface: {e}")

  # Use a more direct approach to handle signals
  def handle_exit():
    asyncio.ensure_future(shutdown(signal.SIGTERM, loop))

  if platform.system() != "Windows":
    for s in [signal.SIGINT, signal.SIGTERM]:
      loop.add_signal_handler(s, handle_exit)

  await node.start(wait_for_peers=args.wait_for_peers)

  if args.command == "run" or args.run_model:
    model_name_or_path = args.model_name or args.run_model
    if not model_name_or_path:
      print("Error: Model name is required when using 'run' command or --run-model")
      return
    await run_model_cli(node, inference_engine, model_name_or_path, args.prompt)
  else:
    asyncio.create_task(api.run(port=args.chatgpt_api_port))  # Start the API server as a non-blocking task
    await asyncio.Event().wait()


def run():
  loop = asyncio.new_event_loop()
  asyncio.set_event_loop(loop)
  try:
    loop.run_until_complete(main())
  except KeyboardInterrupt:
    print("Received keyboard interrupt. Shutting down...")
  finally:
    loop.run_until_complete(shutdown(signal.SIGTERM, loop))
    loop.close()


if __name__ == "__main__":
  run()<|MERGE_RESOLUTION|>--- conflicted
+++ resolved
@@ -9,6 +9,8 @@
 import time
 import traceback
 import uuid
+import json
+from pathlib import Path
 from exo.networking.manual.manual_discovery import ManualDiscovery
 from exo.networking.manual.network_topology_config import NetworkTopology
 from exo.orchestration.standard_node import StandardNode
@@ -20,26 +22,14 @@
 from exo.api import ChatGPTAPI
 from exo.download.shard_download import ShardDownloader, RepoProgressEvent, NoopShardDownloader
 from exo.download.hf.hf_shard_download import HFShardDownloader
-<<<<<<< HEAD
-from exo.helpers import print_yellow_exo, init_exo_env, find_available_port, DEBUG, get_system_info, get_or_create_node_id, get_all_ip_addresses, terminal_link
-=======
-from exo.helpers import print_yellow_exo, find_available_port, DEBUG, get_system_info, get_or_create_node_id, get_all_ip_addresses, terminal_link, shutdown
->>>>>>> 1fa42f30
+from exo.helpers import print_yellow_exo, init_exo_env, find_available_port, DEBUG, get_system_info, get_or_create_node_id, get_all_ip_addresses, terminal_link, shutdown
 from exo.inference.shard import Shard
 from exo.inference.inference_engine import get_inference_engine, InferenceEngine
 from exo.inference.tokenizers import resolve_tokenizer
 from exo.orchestration.node import Node
 from exo.models import model_cards, build_local_model_card, build_base_shard, get_repo
 from exo.viz.topology_viz import TopologyViz
-<<<<<<< HEAD
-# OKHand.zy add library
-import os 
-import sys
-import json
-from pathlib import Path
-=======
 from exo.download.hf.hf_helpers import has_hf_home_read_access, has_hf_home_write_access, get_hf_home, move_models_to_hf
->>>>>>> 1fa42f30
 
 # parse args
 parser = argparse.ArgumentParser(description="Initialize GRPC Discovery")
@@ -198,7 +188,6 @@
     status = json.loads(opaque_status)
     if status.get("type") == "node_status" and status.get("status") == "start_process_prompt":
       current_shard = node.get_current_shard(Shard.from_dict(status.get("shard")))
-<<<<<<< HEAD
       
       if "Local" in current_shard.model_id:
         # TODO: open ftp to share download model 
@@ -206,12 +195,8 @@
         pass
       else:
         if DEBUG >= 2: print(f"Preemptively starting download for {current_shard}")
-        asyncio.create_task(shard_downloader.ensure_shard(current_shard))
+        asyncio.create_task(shard_downloader.ensure_shard(current_shard, inference_engine.__class__.__name__))
     
-=======
-      if DEBUG >= 2: print(f"Preemptively starting download for {current_shard}")
-      asyncio.create_task(shard_downloader.ensure_shard(current_shard, inference_engine.__class__.__name__))
->>>>>>> 1fa42f30
   except Exception as e:
     if DEBUG >= 2:
       print(f"Failed to preemptively start download: {e}")
@@ -235,21 +220,6 @@
 
 
 shard_downloader.on_progress.register("broadcast").on_next(throttled_broadcast)
-
-<<<<<<< HEAD
-
-async def shutdown(signal, loop):
-  """Gracefully shutdown the server and close the asyncio loop."""
-  print(f"Received exit signal {signal.name}...")
-  print("Thank you for using exo.")
-  print_yellow_exo()
-  server_tasks = [t for t in asyncio.all_tasks() if t is not asyncio.current_task()]
-  [task.cancel() for task in server_tasks]
-  print(f"Cancelling {len(server_tasks)} outstanding tasks")
-  await asyncio.gather(*server_tasks, return_exceptions=True)
-  await server.stop()
-  loop.stop()
-
 
 async def run_model_cli(node: Node, inference_engine: InferenceEngine, model_name_or_path: str, prompt: str):
   if model_cards.get(model_name_or_path):
@@ -276,12 +246,6 @@
       print(f"Error: Not Find Local model '{model_name}' for inference engine {inference_engine.__class__.__name__}")
       return
   else:
-=======
-async def run_model_cli(node: Node, inference_engine: InferenceEngine, model_name: str, prompt: str):
-  inference_class = inference_engine.__class__.__name__
-  shard = build_base_shard(model_name, inference_class)
-  if not shard:
->>>>>>> 1fa42f30
     print(f"Error: Unsupported model '{model_name}' for inference engine {inference_engine.__class__.__name__}")
     return
   
