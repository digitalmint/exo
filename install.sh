#!/bin/bash
<<<<<<< HEAD
python3 -m venv .venv
=======

if command -v python3.12 &>/dev/null; then
    echo "Python 3.12 is installed, proceeding with python3.12..."
    python3.12 -m venv .venv
else
    echo "The recommended version of Python to run exo with is Python 3.12, but $(python3 --version) is installed. Proceeding with $(python3 --version)"
    python3 -m venv .venv
fi
>>>>>>> fcce9c34
source .venv/bin/activate
pip install -e .<|MERGE_RESOLUTION|>--- conflicted
+++ resolved
@@ -1,7 +1,4 @@
 #!/bin/bash
-<<<<<<< HEAD
-python3 -m venv .venv
-=======
 
 if command -v python3.12 &>/dev/null; then
     echo "Python 3.12 is installed, proceeding with python3.12..."
@@ -10,6 +7,5 @@
     echo "The recommended version of Python to run exo with is Python 3.12, but $(python3 --version) is installed. Proceeding with $(python3 --version)"
     python3 -m venv .venv
 fi
->>>>>>> fcce9c34
 source .venv/bin/activate
 pip install -e .